--- conflicted
+++ resolved
@@ -57,9 +57,8 @@
 				Optional: true,
 			},
 			"agent": {
-				Type:     schema.TypeInt,
-				Optional: true,
-				Default:  0,
+				Type:     schema.TypeString,
+				Optional: true,
 			},
 			"iso": {
 				Type:     schema.TypeString,
@@ -242,11 +241,6 @@
 					},
 				},
 			},
-			"scsi_hardware": &schema.Schema{
-				Type:     schema.TypeString,
-				Optional: true,
-				Default:  "lsi",
-			},
 			// Deprecated single disk config.
 			"disk_gb": {
 				Type:       schema.TypeFloat,
@@ -353,10 +347,6 @@
 				Type:     schema.TypeBool,
 				Optional: true,
 				Default:  false,
-			},
-			"agent": {
-				Type:     schema.TypeString,
-				Optional: true,
 			},
 			"ci_wait": { // how long to wait before provision
 				Type:     schema.TypeInt,
@@ -441,25 +431,13 @@
 	qemuSerials := DevicesSetToMap(serials)
 
 	config := pxapi.ConfigQemu{
-<<<<<<< HEAD
-		Name:             vmName,
-		Description:      d.Get("desc").(string),
-		Onboot:           d.Get("onboot").(bool),
-		Memory:           d.Get("memory").(int),
-		QemuCores:        d.Get("cores").(int),
-		QemuSockets:      d.Get("sockets").(int),
-		QemuOs:           d.Get("qemu_os").(string),
-		QemuNetworks:     qemuNetworks,
-		QemuDisks:        qemuDisks,
-		QemuScsiHardware: d.Get("scsi_hardware").(string),
-=======
 		Name:         vmName,
 		Description:  d.Get("desc").(string),
 		Pool:         d.Get("pool").(string),
 		Onboot:       d.Get("onboot").(bool),
 		Boot:         d.Get("boot").(string),
 		BootDisk:     d.Get("bootdisk").(string),
-		Agent:        d.Get("agent").(int),
+		Agent:        d.Get("agent").(string),
 		Memory:       d.Get("memory").(int),
 		QemuCores:    d.Get("cores").(int),
 		QemuSockets:  d.Get("sockets").(int),
@@ -472,7 +450,6 @@
 		QemuNetworks: qemuNetworks,
 		QemuDisks:    qemuDisks,
 		QemuSerials:  qemuSerials,
->>>>>>> 3cc0dd23
 		// Cloud-init.
 		CIuser:       d.Get("ciuser").(string),
 		CIpassword:   d.Get("cipassword").(string),
@@ -481,11 +458,7 @@
 		Sshkeys:      d.Get("sshkeys").(string),
 		Ipconfig0:    d.Get("ipconfig0").(string),
 		Ipconfig1:    d.Get("ipconfig1").(string),
-<<<<<<< HEAD
-		Agent:        d.Get("agent").(string),
-=======
 		Ipconfig2:    d.Get("ipconfig2").(string),
->>>>>>> 3cc0dd23
 		// Deprecated single disk config.
 		Storage:  d.Get("storage").(string),
 		DiskSize: d.Get("disk_gb").(float64),
@@ -636,25 +609,13 @@
 	qemuSerials := DevicesSetToMap(serials)
 
 	config := pxapi.ConfigQemu{
-<<<<<<< HEAD
-		Name:             d.Get("name").(string),
-		Description:      d.Get("desc").(string),
-		Onboot:           d.Get("onboot").(bool),
-		Memory:           d.Get("memory").(int),
-		QemuCores:        d.Get("cores").(int),
-		QemuSockets:      d.Get("sockets").(int),
-		QemuOs:           d.Get("qemu_os").(string),
-		QemuNetworks:     qemuNetworks,
-		QemuDisks:        qemuDisks,
-		QemuScsiHardware: d.Get("scsi_hardware").(string),
-=======
 		Name:         d.Get("name").(string),
 		Description:  d.Get("desc").(string),
 		Pool:         d.Get("pool").(string),
 		Onboot:       d.Get("onboot").(bool),
 		Boot:         d.Get("boot").(string),
 		BootDisk:     d.Get("bootdisk").(string),
-		Agent:        d.Get("agent").(int),
+		Agent:        d.Get("agent").(string),
 		Memory:       d.Get("memory").(int),
 		QemuCores:    d.Get("cores").(int),
 		QemuSockets:  d.Get("sockets").(int),
@@ -667,7 +628,6 @@
 		QemuNetworks: qemuNetworks,
 		QemuDisks:    qemuDisks,
 		QemuSerials:  qemuSerials,
->>>>>>> 3cc0dd23
 		// Cloud-init.
 		CIuser:       d.Get("ciuser").(string),
 		CIpassword:   d.Get("cipassword").(string),
@@ -676,11 +636,7 @@
 		Sshkeys:      d.Get("sshkeys").(string),
 		Ipconfig0:    d.Get("ipconfig0").(string),
 		Ipconfig1:    d.Get("ipconfig1").(string),
-<<<<<<< HEAD
-		Agent:        d.Get("agent").(string),
-=======
 		Ipconfig2:    d.Get("ipconfig2").(string),
->>>>>>> 3cc0dd23
 		// Deprecated single disk config.
 		Storage:  d.Get("storage").(string),
 		DiskSize: d.Get("disk_gb").(float64),
@@ -775,11 +731,7 @@
 	d.Set("sshkeys", config.Sshkeys)
 	d.Set("ipconfig0", config.Ipconfig0)
 	d.Set("ipconfig1", config.Ipconfig1)
-<<<<<<< HEAD
-	d.Set("agent", config.Agent)
-=======
 	d.Set("ipconfig2", config.Ipconfig2)
->>>>>>> 3cc0dd23
 	// Disks.
 	configDisksSet := d.Get("disk").(*schema.Set)
 	activeDisksSet := UpdateDevicesSet(configDisksSet, config.QemuDisks)
@@ -857,35 +809,6 @@
 	return nil
 }
 
-<<<<<<< HEAD
-=======
-func diskSizeGB(dcSize interface{}) float64 {
-	var diskSize float64
-	switch dcSize.(type) {
-	case string:
-		diskString := strings.ToUpper(dcSize.(string))
-		re := regexp.MustCompile("([0-9]+)([A-Z]*)")
-		diskArray := re.FindStringSubmatch(diskString)
-
-		diskSize, _ = strconv.ParseFloat(diskArray[1], 64)
-
-		if len(diskArray) >= 3 {
-			switch diskArray[2] {
-			case "G", "GB":
-				//Nothing to do
-			case "M", "MB":
-				diskSize /= 1000
-			case "K", "KB":
-				diskSize /= 1000000
-			}
-		}
-	case float64:
-		diskSize = dcSize.(float64)
-	}
-	return diskSize
-}
-
->>>>>>> 3cc0dd23
 // Converting from schema.TypeSet to map of id and conf for each device,
 // which will be sent to Proxmox API.
 func DevicesSetToMap(devicesSet *schema.Set) pxapi.QemuDevices {
